--- conflicted
+++ resolved
@@ -30,10 +30,8 @@
     numpy<1.22
     lxml
     xarray
-<<<<<<< HEAD
-=======
     tqdm
->>>>>>> 0c84f427
+
 python_requires = >=3.7
 setup_requires =
     setuptools_scm
