"""
This modules handles the downloading of OOI Data. As of current, the supported
OOI sensors include all broadband hydrophones (Fs = 64 kHz) and all low
frequency hydrophones (Fs = 200 Hz). All supported hydrophone nodes are listed
in the Hydrophone Nodes section below. For a demo on how to use these tools, please
see ooipy/hydrophone_demo.ipynb on the Github Repository

Hydrophone Request Modules
^^^^^^^^^^^^^^^^^^^^^^^^^^
"""

import concurrent.futures
import multiprocessing as mp
from datetime import timedelta

import fsspec
import numpy as np
import requests
from obspy import Stream, Trace, read
from obspy.core import UTCDateTime
from tqdm import tqdm

# Import all dependencies
from ooipy.hydrophone.basic import HydrophoneData


def get_acoustic_data(
    starttime,
    endtime,
    node,
    fmin=None,
    fmax=None,
    max_workers=-1,
    append=True,
    verbose=False,
    data_gap_mode=0,
    mseed_file_limit=None,
    large_gap_limit=1800.0,
    gapless_merge=False,
):
    """
    Get broadband acoustic data for specific time frame and sensor node. The
    data is returned as a :class:`.HydrophoneData` object. This object is
    based on the obspy data trace. Example usage is shown below. For a more in
    depth tutorial, see the `Hydrophone Request Jupyter Notebook Example
    <_static/test_request.html>`_.

    >>> import ooipy
    >>> start_time = datetime.datetime(2017,3,10,0,0,0)
    >>> end_time = datetime.datetime(2017,3,10,0,5,0)
    >>> node = 'PC01A'
    >>> data = ooipy.request.get_acoustic_data(start_time, end_time, node)
    >>> # To access stats for retrieved data:
    >>> print(data.stats)
    >>> # To access numpy array of data:
    >>> print(data.data)

    Parameters
    ----------
    start_time : datetime.datetime
        time of the first noise sample
    end_time : datetime.datetime
        time of the last noise sample
    node : str
        hydrophone name or identifier
    fmin : float, optional
        lower cutoff frequency of hydrophone's bandpass filter. Default
        is None which results in no filtering.
    fmax : float, optional
        higher cutoff frequency of hydrophones bandpass filter. Default
        is None which results in no filtering.
    print_exceptions : bool, optional
        whether or not exceptions are printed in the terminal line
    max_workers : int, optional
        number of maximum workers for concurrent processing
    append : bool, optional
        specifies if extra mseed files should be appended at beginning
        and end in case of boundary gaps in data
    verbose : bool, optional
        specifies whether print statements should occur or not
    data_gap_mode : int, optional
        How gaps in the raw data will be handled. Options are:
        '0': gaps will be linearly interpolated
        '1': no interpolation; mask array is returned
        '2': subtract mean of data and fill gap with zeros; mask array
        is returned
    mseed_file_limit: int, optional
        If the number of mseed files to be merged exceed this value, the
        function returns None. For some days the mseed files contain
        only a few seconds or milli seconds of data and merging a huge
        amount of files can dramatically slow down the program. if None
        (default), the number of mseed files will not be limited. This also
        limits the number of traces in a single file.
    large_gap_limit: float, optional
        Defines the length in second of large gaps in the data.
        Sometimes, large data gaps are present on particular days. This
        can cause long interpolation times if data_gap_mode 0 or 2 are
        used, possibly resulting in a memory overflow. If a data gap is
        longer than large_gap_limit, data are only retrieved before (if
        the gap stretches beyond the requested time) or after (if the gap
        starts prior to the requested time) the gap, or not at all (if
        the gap is within the requested time).
    gapless_merge: bool, optional
        OOI BB hydrophones have had problems with data fragmentation, where
        individual files are only fractions of seconds long. Before June 2023,
        these were saved as separate mseed files. after 2023 (and in some cases,
        but not all retroactively), 5 minute mseed files contain many fragmented
        traces. These traces are essentially not possible to merge with
        obspy.merge. If True, then experimental method to merge traces without
        consideration of gaps will be attempted. This will only be done if there
        is full data coverage over 5 min file length, but could still result in
        unalligned data.

    Returns
    -------
    HydrophoneData

    """

    # data_gap = False
    sampling_rate = 64000.0

    if verbose:
        print("Fetching URLs...")

    # get URL for first day
    day_start = UTCDateTime(starttime.year, starttime.month, starttime.day, 0, 0, 0)
    data_url_list = __get_mseed_urls(starttime.strftime("/%Y/%m/%d/"), node, verbose)

    if data_url_list is None:
        if verbose:
            print(
                "No data available for specified day and node. "
                "Please change the day or use a different node"
            )
        return None

    # increment day start by 1 day
    day_start = day_start + 24 * 3600

    # get all urls for each day until endtime is reached
    while day_start < endtime:
        urls_list_next_day = __get_mseed_urls(day_start.strftime("/%Y/%m/%d/"), node, verbose)
        if urls_list_next_day is None:
            day_start = day_start + 24 * 3600
        else:
            data_url_list.extend(urls_list_next_day)
            day_start = day_start + 24 * 3600

    if append:
        # Save last mseed of previous day to data_url_list if not None
        prev_day = starttime - timedelta(days=1)
        data_url_list_prev_day = __get_mseed_urls(prev_day.strftime("/%Y/%m/%d/"), node, verbose)
        if data_url_list_prev_day is not None:
            data_url_list = [data_url_list_prev_day[-1]] + data_url_list

        # get 1 more day of urls
        data_url_last_day_list = __get_mseed_urls(day_start.strftime("/%Y/%m/%d/"), node, verbose)
        if data_url_last_day_list is not None:
            data_url_list = data_url_list + [data_url_last_day_list[0]]

    if verbose:
        print("Sorting valid URLs for Time Window...")
    # Create list of urls for specified time range

    valid_data_url_list = []
    first_file = True

    # Create List of mseed urls for valid time range
    for i in range(len(data_url_list)):
        # get UTC time of current and next item in URL list
        # extract start time from ith file
        utc_time_url_start = UTCDateTime(data_url_list[i].split("YDH")[1][1:].split(".mseed")[0])

        # this line assumes no gaps between current and next file
        if i != len(data_url_list) - 1:
            utc_time_url_stop = UTCDateTime(
                data_url_list[i + 1].split("YDH")[1][1:].split(".mseed")[0]
            )
        else:
            utc_time_url_stop = UTCDateTime(data_url_list[i].split("YDH")[1][1:].split(".mseed")[0])
            utc_time_url_stop.hour = 23
            utc_time_url_stop.minute = 59
            utc_time_url_stop.second = 59
            utc_time_url_stop.microsecond = 999999

        # if current segment contains desired data, store data segment
        if (
            (utc_time_url_start >= starttime and utc_time_url_start < endtime)
            or (utc_time_url_stop >= starttime and utc_time_url_stop < endtime)
            or (utc_time_url_start <= starttime and utc_time_url_stop >= endtime)
        ):
            if append:
                if i == 0:
                    first_file = False
                    valid_data_url_list.append(data_url_list[i])

                elif first_file:
                    first_file = False
                    valid_data_url_list = [data_url_list[i - 1], data_url_list[i]]
                else:
                    valid_data_url_list.append(data_url_list[i])
            else:
                if i == 0:
                    first_file = False
                valid_data_url_list.append(data_url_list[i])

        # adds one more mseed file to st_ll
        else:
            # Checks if last file has been downloaded within time period
            if first_file is False:
                first_file = True
                if append:
                    valid_data_url_list.append(data_url_list[i])
                break

    # Check if number of mseed files exceed limit
    if isinstance(mseed_file_limit, int):
        if len(valid_data_url_list) > mseed_file_limit:
            if verbose:
                print("Number of mseed files to be merged exceed limit.")
            return None

    # handle large data gaps within one day
    if len(valid_data_url_list) >= 2:
        # find gaps
        gaps = []
        for i in range(len(valid_data_url_list) - 1):
            utc_time_url_first = UTCDateTime(
                valid_data_url_list[i].split("YDH")[1][1:].split(".mseed")[0]
            )
            utc_time_url_second = UTCDateTime(
                valid_data_url_list[i + 1].split("YDH")[1][1:].split(".mseed")[0]
            )
            if utc_time_url_second - utc_time_url_first >= large_gap_limit:
                gaps.append(i)

        gap_cnt = 0
        # check if gap at beginning
        if 0 in gaps:
            del valid_data_url_list[0]
            gap_cnt += 1
            if verbose:
                print("Removed large data gap at beginning of requested time")
        # check if gap at the end
        if len(valid_data_url_list) - 2 in gaps:
            del valid_data_url_list[-1]
            gap_cnt += 1
            if verbose:
                print("Removed large data gap at end of requested time")
        # check if gap within requested time
        if len(gaps) > gap_cnt:
            if verbose:
                print("Found large data gap within requested time")
            return None

    if verbose:
        print("Downloading mseed files...")

    # removed max workers argument in following statement
    st_list = __map_concurrency(__read_mseed, valid_data_url_list, verbose=verbose)

    # combine traces from single files into one trace if gapless merge is set to true
    if gapless_merge:
        for k, st in enumerate(st_list):
            # check if multiple traces in stream
            if len(st) == 1:
                continue

            # count total number of points in stream
            npts_total = 0
            for tr in st:
                npts_total += tr.stats.npts
<<<<<<< HEAD
            
            # if valid npts, merge traces w/o consideration to gaps
            if npts_total/sampling_rate in [300, 299.999, 300.001]: # must be 5 minutes of samples
            # NOTE it appears that npts_total is nondeterminstically off by ± 64 samples. I have
            #   idea why, but am catching this here. Unknown what downstream effects this could have

=======

            # if valid, merge traces w/o consideration to gaps
            if npts_total / sampling_rate == 300:  # must be 5 minutes of samples
>>>>>>> d8eb813b
                # merge with no gap consideration (for fragmented hydrophone data)
                if verbose:
                    print(f"gapless merge for {valid_data_url_list[k]}")
                data = []
                for tr in st:
                    data.append(tr.data)
                data_cat = np.concatenate(data)

                stats = dict(st[0].stats)
                stats["starttime"] = UTCDateTime(valid_data_url_list[k][-33:-6])
                stats["endtime"] = UTCDateTime(stats["starttime"] + timedelta(minutes=5))
                stats["npts"] = len(data_cat)

<<<<<<< HEAD
                st_list[k] = Stream(traces = Trace(data_cat, header=stats))
            else:
                if verbose:
                    print(f"Data segment {valid_data_url_list[k]}, with npts {npts_total}, is not compatible with gapless merge")
                _ = st_list.pop(k)

    # check if number of traces in st_list exceeds limit
    if (mseed_file_limit is not None):
        for k, st in enumerate(st_list):
=======
                st_list[k] = Stream(traces=Trace(data_cat, header=stats))

    # check if number of traces in st_list exceeds limit
    if mseed_file_limit is not None:
        for st in st_list:
>>>>>>> d8eb813b
            if len(st) > mseed_file_limit:
                if verbose:
                    print(
                        f"Number of traces in mseed file, {valid_data_url_list[k]}\n\
                          exceed mseed_file_limit: {mseed_file_limit}."
                    )
                return None

    # combine list of single traces into stream of straces
    st_all = None
    for st in st_list:
        if st:
            if st[0].stats.sampling_rate != sampling_rate:
                if verbose:
                    print("Some data have different sampling rate")
            else:
                if not isinstance(st_all, Stream):
                    st_all = st
                else:
                    st_all += st

    if st_all is None:
        if verbose:
            print("No data available for selected time")
        return None

    # Merge all traces together
    # Interpolation
    if verbose:
        print("Merging Data...")
    if data_gap_mode == 0:
        st_all.merge(fill_value="interpolate", method=1)
    # Masked Array
    elif data_gap_mode == 1:
        st_all.merge(method=1)
    # Masked Array, Zero-Mean, Zero Fill
    elif data_gap_mode == 2:
        st_all.merge(method=1)
        st_all[0].data = st_all[0].data - np.mean(st_all[0].data)

        try:
            st_all[0].data.fill_value = 0
            st_all[0].data = np.ma.filled(st_all[0].data)
        except Exception:
            if verbose:
                print("data has no minor gaps")

    else:
        if verbose:
            print("Invalid Data Gap Mode")
        return None
    # Slice data to desired window
    st_all = st_all.slice(UTCDateTime(starttime), UTCDateTime(endtime))

    if len(st_all) == 0:
        if verbose:
            print("No data available for selected time frame.")
        return None

    if isinstance(st_all[0].data, np.ma.core.MaskedArray):
        # data_gap = True
        if verbose:  # Note this will only trip if masked array is returned
            print("Data has Gaps")
        # interpolated is treated as if there is no gap

    # Filter Data
    try:
        if fmin is not None and fmax is not None:
            st_all = st_all.filter("bandpass", freqmin=fmin, freqmax=fmax)
            if verbose:
                print("Signal Filtered")
        # return st_all[0]
        return HydrophoneData(st_all[0].data, st_all[0].stats, node)
    except Exception:
        if st_all is None:
            if verbose:
                print("No data available for selected time frame.")
        else:
            if verbose:
                print(Exception)
        return None


def get_acoustic_data_LF(
    starttime,
    endtime,
    node,
    fmin=None,
    fmax=None,
    verbose=False,
    zero_mean=False,
    channel="HDH",
    correct=False,
):
    """
    Get low frequency acoustic data for specific time frame and sensor
    node. The data is returned as a :class:`.HydrophoneData` object.
    This object is based on the obspy data trace. Example usage is shown
    below. For a more in depth tutorial, see the `Hydrophone Request
    Jupyter Notebook Example <_static/test_request.html>`_. This
    function does not include the full functionality provided by the
    `IRIS data portal
    <https://service.iris.edu/irisws/timeseries/docs/1/builder/>`_.

    If there is no data for the specified time window, then None is returned

    >>> starttime = datetime.datetime(2017,3,10,7,0,0)
    >>> endtime = datetime.datetime(2017,3,10,7,1,30)
    >>> location = 'Axial_Base'
    >>> fmin = None
    >>> fmax = None
    >>> # Returns ooipy.ooipy.hydrophone.base.HydrophoneData Object
    >>> data_trace = hydrophone_request.get_acoustic_data_LF(
            starttime, endtime, location, fmin, fmax, zero_mean=True)
    >>> # Access data stats
    >>> data_trace.stats
    >>> # Access numpy array containing data
    >>> data_trace.data

    Parameters
    ----------
    start_time : datetime.datetime
        time of the first noise sample
    end_time : datetime.datetime
        time of the last noise sample
    node : str
        hydrophone
    fmin : float, optional
        lower cutoff frequency of hydrophone's bandpass filter. Default
        is None which results in no filtering.
    fmax : float, optional
        higher cutoff frequency of hydrophones bandpass filter. Default
        is None which results in no filtering.
    verbose : bool, optional
        specifies whether print statements should occur or not
    zero_mean : bool, optional
        specifies whether the mean should be removed. Default to False
    channel : str
        Channel of hydrophone to get data from. Currently supported options
        are 'HDH' - hydrophone, 'HNE' - east seismometer, 'HNN' - north
        seismometer, 'HNZ' - z seismometer. NOTE calibration is only valid for
        'HDH' channel. All other channels are for raw data only at this time.
    correct : bool
        whether or not to use IRIS calibration code. NOTE: when this is true,
        computing PSDs is currently broken as calibration is computed twice

    Returns
    -------
    hydrophone_data : :class:`.HydrophoneData`
        Hyrophone data object. If there is no data in the time window, None
        is returned
    """

    if fmin is None and fmax is None:
        bandpass_range = None
    else:
        bandpass_range = [fmin, fmax]

    url = __build_LF_URL(
        node,
        starttime,
        endtime,
        bandpass_range=bandpass_range,
        zero_mean=zero_mean,
        channel=channel,
        correct=correct,
    )
    if verbose:
        print("Downloading mseed file...")

    try:
        data_stream = read(url)
    except requests.HTTPError:
        if verbose:
            print("   error loading data from OOI server.")
            print("      likely that time window doesn't have data")
        return None

    # removing this (John 9/29/22) not sure if this will caused unknown errors...
    # Try downloading data 5 times. If fails every time raise exception
    # for k in range(5):
    #    try:
    #        data_stream = read(url)
    #        break
    #    except Exception:
    #        if k == 4:
    #            print("   Specific Time window timed out.")
    #            return None

    # raise Exception ('Problem Requesting Data from OOI Server')

    hydrophone_data = HydrophoneData(data_stream[0].data, data_stream[0].stats, node)
    return hydrophone_data


def ooipy_read(
    device,
    node,
    starttime,
    endtime,
    fmin=None,
    fmax=None,
    verbose=False,
    data_gap_mode=0,
    zero_mean=False,
):
    """
    General Purpose OOIpy read function. Parses input parameters to
    appropriate, device specific, read function. This function is under
    development but is included as is. There is no gurentee that this
    function works as expected.

    Parameters
    ----------
    device : str
        Specifies device type. Valid option are 'broadband_hydrohpone'
        and 'low_frequency_hydrophone'
    node : str
        Specifies data acquisition device location. TODO add available
        options
    starttime : datetime.datetime
        Specifies start time of data requested
    endtime : datetime.datetime
        Specifies end time of data requested
    fmin : float
        Low frequency corner for filtering. If None are give, then no
        filtering happens. Broadband hydrophone data is filtered using
        Obspy. Low frequency hydrophone uses IRIS filtering.
    fmax : float
        High frequency corner for filtering.
    verbose : bool
        Specifies whether or not to print status update statements.
    data_gap_mode : int
        specifies how gaps in data are handled see documentation for
        get_acoustic_data

    Returns
    -------
    hydrophone_data : HydrophoneData
        Object that stores hydrophone data. Similar to obspy trace.
    """

    if device == "broadband_hydrophone":
        hydrophone_data = get_acoustic_data(
            starttime,
            endtime,
            node,
            fmin,
            fmax,
            verbose=verbose,
            data_gap_mode=data_gap_mode,
        )
    elif device == "low_frequency_hydrophone":
        hydrophone_data = get_acoustic_data_LF(
            starttime,
            endtime,
            node,
            fmin=fmin,
            fmax=fmax,
            verbose=verbose,
            zero_mean=zero_mean,
        )
    else:
        raise Exception("Invalid Device String")

    return hydrophone_data


def __map_concurrency(func, iterator, args=(), max_workers=-1, verbose=False):
    # automatically set max_workers to 2x(available cores)
    if max_workers == -1:
        max_workers = 2 * mp.cpu_count()

    results = []
    with concurrent.futures.ThreadPoolExecutor(max_workers=max_workers) as executor:
        # Start the load operations and mark each future with its URL
        future_to_url = {executor.submit(func, i, *args): i for i in iterator}
        # Disable progress bar
        is_disabled = not verbose
        for future in tqdm(
            concurrent.futures.as_completed(future_to_url), total=len(iterator), disable=is_disabled
        ):
            data = future.result()
            results.append(data)
    return results


def __read_mseed(url):
    # fname = os.path.basename(url)

    # removing try statement that abstracts errors
    # try:
    st = read(url, apply_calib=True)
    # except Exception:
    #    print(f"Data Segment {url} Broken")
    #    return None
    if isinstance(st, Stream):
        return st
    else:
        print(f"Problem Reading {url}")

        return None


def __get_mseed_urls(day_str, node, verbose):
    """
    get URLs for a specific day from OOI raw data server

    Parameters
    ----------
    day_str : str
        date for which URLs are requested; format: yyyy/mm/dd,
        e.g. 2016/07/15
    node : str
        identifier or name of the hydrophone node
    verbose : bool
        print exceptions if True

    Returns
    -------
    ([str], str)
        list of URLs, each URL refers to one data file. If no data is
        available for specified date, None is returned.
    """

    try:
        if node == "LJ01D" or node == "Oregon_Shelf_Base_Seafloor":
            array = "/CE02SHBP"
            instrument = "/11-HYDBBA106"
            node_id = "/LJ01D"
        if node == "LJ01A" or node == "Oregon_Slope_Base_Seafloor":
            array = "/RS01SLBS"
            instrument = "/09-HYDBBA102"
            node_id = "/LJ01A"
        if node == "PC01A" or node == "Oregon_Slope_Base_Shallow":
            array = "/RS01SBPS"
            instrument = "/08-HYDBBA103"
            node_id = "/PC01A"
        if node == "PC03A" or node == "Axial_Base_Shallow":
            array = "/RS03AXPS"
            instrument = "/08-HYDBBA303"
            node_id = "/PC03A"
        if node == "LJ01C" or node == "Oregon_Offshore_Base_Seafloor":
            array = "/CE04OSBP"
            instrument = "/11-HYDBBA105"
            node_id = "/LJ01C"
        if node == "LJ03A" or node == "Axial_Base_Seafloor":
            array = "/RS03AXBS"
            instrument = "/09-HYDBBA302"
            node_id = "/LJ03A"

        mainurl = (
            "https://rawdata.oceanobservatories.org/files" + array + node_id + instrument + day_str
        )
    except Exception:
        raise Exception(
            "Invalid Location String "
            + node
            + ". Please use one "
            + "of the following node strings: "
            + "'Oregon_Shelf_Base_Seafloor' ('LJ01D'); ",
            "'Oregon_Slope_Base_Seafloor' ('LJ01A'); ",
            "'Oregon_Slope_Base_Shallow' ('PC01A'); ",
            "'Axial_Base_Shallow' ('PC03A'); ",
            "'Oregon_Offshore_Base_Seafloor' ('LJ01C'); ",
            "'Axial_Base_Seafloor' ('LJ03A')",
        )

    FS = fsspec.filesystem("http")

    try:
        data_url_list = sorted(
            f["name"]
            for f in FS.ls(mainurl)
            if f["type"] == "file" and f["name"].endswith(".mseed")
        )
    except Exception as e:
        if verbose:
            print("Client response: ", e)
        return None

    if not data_url_list:
        if verbose:
            print("No Data Available for Specified Time")
        return None

    return data_url_list


def __build_LF_URL(
    node, starttime, endtime, bandpass_range=None, zero_mean=False, correct=False, channel=None
):
    """
    Build URL for Lowfrequency Data given the start time, end time, and
    node

    Parameters
    ----------
    node : str
        node of low frequency hydrophone. Options include
        'Easter_Caldera', ...
    starttime : datetime.datetime
        start of data segment requested
    endtime : datetime.datetime
        end of data segment requested
    bandpass_range : list
        list of length two specifying [flow, fhigh] in Hertz. If None
        are given, no bandpass will be added to data.
    zero_mean : bool
        specified whether mean should be removed from data
    correct : bool
        specifies whether to do sensitivity correction on hydrophone data
    channel : str
        channel string specifier ('HDH', 'HNE', 'HNN', 'HNZ')

    Returns
    -------
    url : str
        url of specified data segment. Format will be in miniseed.
    """

    network, station, location = __get_LF_locations_stats(node)

    starttime = starttime.strftime("%Y-%m-%dT%H:%M:%S")
    endtime = endtime.strftime("%Y-%m-%dT%H:%M:%S")
    base_url = "http://service.iris.edu/irisws/timeseries/1/query?"
    netw_url = "net=" + network + "&"
    stat_url = "sta=" + station + "&"
    chan_url = "cha=" + channel + "&"
    strt_url = "start=" + starttime + "&"
    end_url = "end=" + endtime + "&"
    form_url = "format=miniseed&"
    loca_url = "loc=" + location
    if correct:
        corr_url = "&correct=true"
    else:
        corr_url = ""

    if bandpass_range is None:
        band_url = ""
    else:
        band_url = "bp=" + str(bandpass_range[0]) + "-" + str(bandpass_range[1]) + "&"
    if zero_mean:
        mean_url = "demean=true&"
    else:
        mean_url = ""
    url = (
        base_url
        + netw_url
        + stat_url
        + chan_url
        + strt_url
        + end_url
        + mean_url
        + band_url
        + form_url
        + loca_url
        + corr_url
    )
    return url


def __get_LF_locations_stats(node):
    try:
        if node == "Slope_Base" or node == "HYSB1":
            network = "OO"
            station = "HYSB1"
            location = "--"

        if node == "Southern_Hydrate" or node == "HYS14":
            network = "OO"
            station = "HYS14"
            location = "--"

        if node == "Axial_Base" or node == "AXBA1":
            network = "OO"
            station = "AXBA1"
            location = "--"

        if node == "Central_Caldera" or node == "AXCC1":
            network = "OO"
            station = "AXCC1"
            location = "--"

        if node == "Eastern_Caldera" or node == "AXEC2":
            network = "OO"
            station = "AXEC2"
            location = "--"

        # Create error if node is invalid
        network = network

    except Exception:
        raise Exception(
            "Invalid Location String "
            + node
            + ". Please use one "
            + "of the following node strings: "
            + "'Slope_Base' ('HYSB1'); ",
            "'Southern_Hydrate' ('HYS14'); ",
            "'Axial_Base' ('AXBA1'); ",
            "'Central_Caldera' ('AXCC1'); ",
            "'Eastern_Caldera' ('AXEC2')",
        )

    return network, station, location<|MERGE_RESOLUTION|>--- conflicted
+++ resolved
@@ -271,18 +271,12 @@
             npts_total = 0
             for tr in st:
                 npts_total += tr.stats.npts
-<<<<<<< HEAD
             
             # if valid npts, merge traces w/o consideration to gaps
             if npts_total/sampling_rate in [300, 299.999, 300.001]: # must be 5 minutes of samples
             # NOTE it appears that npts_total is nondeterminstically off by ± 64 samples. I have
             #   idea why, but am catching this here. Unknown what downstream effects this could have
 
-=======
-
-            # if valid, merge traces w/o consideration to gaps
-            if npts_total / sampling_rate == 300:  # must be 5 minutes of samples
->>>>>>> d8eb813b
                 # merge with no gap consideration (for fragmented hydrophone data)
                 if verbose:
                     print(f"gapless merge for {valid_data_url_list[k]}")
@@ -296,7 +290,6 @@
                 stats["endtime"] = UTCDateTime(stats["starttime"] + timedelta(minutes=5))
                 stats["npts"] = len(data_cat)
 
-<<<<<<< HEAD
                 st_list[k] = Stream(traces = Trace(data_cat, header=stats))
             else:
                 if verbose:
@@ -306,13 +299,6 @@
     # check if number of traces in st_list exceeds limit
     if (mseed_file_limit is not None):
         for k, st in enumerate(st_list):
-=======
-                st_list[k] = Stream(traces=Trace(data_cat, header=stats))
-
-    # check if number of traces in st_list exceeds limit
-    if mseed_file_limit is not None:
-        for st in st_list:
->>>>>>> d8eb813b
             if len(st) > mseed_file_limit:
                 if verbose:
                     print(
