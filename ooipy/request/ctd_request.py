import concurrent.futures
import datetime
import multiprocessing as mp

import requests

import ooipy.request.authentification
from ooipy.ctd.basic import CtdData


def get_ctd_data(
    start_datetime,
    end_datetime,
    location,
    limit=10000,
    only_profilers=False,
    delivery_method="auto",
    sensor_type=["deep", "shallow", "fixed"],
):
    """
    Requests CTD data between start_detetime and end_datetime for the
    specified location if data is available. For each location, data of
    all available CTDs are requested and concatenated in a list. That is
    the final data list can consists of multiple segments of data, where
    each segment contains the data from one instrument. This means that
    the final list might not be ordered in time, but rather should be
    treated as an unordered list of CTD data points.

    Parameters
    ----------
    start_datetime : datetime.datetime
        time of first sample from CTD
    end_datetime : datetime.datetime
        time of last sample from CTD
    location : str
        location for which data are requested. Possible choices are:
        * 'oregon_inshore'
        * 'oregon_shelf'
        * 'oregon_offshore'
        * 'oregon_slope'
        * 'washington_inshore'
        * 'washington_shelf'
        * 'washington_offshore'
        * 'axial_base'
    limit : int
        maximum number of data points returned in one request. The limit
        applies for each instrument separately. That is the final list
        of data points can contain more samples then indicated by limit
        if data from multiple CTDs is available at the given location
        and time. Default is 10,0000.
    only_profilers : bool
        Specifies whether only data from the water column profilers
        should be requested. Default is False
    delivery_method : str
        Specifies which delivery method is considered. For details
        please refer to http://oceanobservatories.org/glossary/. Options
        are:
        * 'auto' (default): automatically uses method that has data
<<<<<<< HEAD
            available
=======
            avaiilable
>>>>>>> 172c6762
        * 'streamed': only considers data that are streamed to shore
            via cable
        * 'telemetered': only considers data that are streamed to shore
            via satellite
<<<<<<< HEAD
        * 'recovered': only consideres data that were reteived when the
            instrument was retrieved
=======
        * 'recovered': only considers data that were reteived when the
            instrument was retreived
>>>>>>> 172c6762
    sensor_type : ls
        list of sensor types that CTD data is downloaded. Should be list of strings
        where valid entries include:
        CURRENTLY ONLY (PARTIALLY) IMPLEMENTED FOR AXIAL BASE
        * 'deep' - profilers for deep water
        * 'shallow' - profilers for shallow water
        * 'fixed' - fixed CTD sensors (not profilers)

    Returns
    -------
    ctd_data : :class:`ooipy.ctd.basic.CtdProfile`
        object, where the data array is stored in the raw_data attribute. Each
        data sample consists of a dictionary of parameters measured by the CTD.

    """
    USERNAME, TOKEN = ooipy.request.authentification.get_authentification()
    # Sensor Inventory
    DATA_API_BASE_URL = "https://ooinet.oceanobservatories.org/api/m2m/12576/sensor/inv/"

    # Oregon Shelf
    if location == "oregon_shelf":
        url_list = [
            "CE02SHSP/SP001/08-CTDPFJ000/telemetered/ctdpf_j_cspp_instrument?",
            "CE02SHSP/SP001/08-CTDPFJ000/recovered_cspp/ctdpf_j_cspp_instrument_recovered?",
        ]
        if not only_profilers:
            url_list.extend(
                [
                    "CE02SHBP/LJ01D/06-CTDBPN106/streamed/ctdbp_no_sample?",
                    "CE02SHSM/RID27/03-CTDBPC000/telemetered/ctdbp_cdef_dcl_instrument?",
                ]
            )

    elif location == "oregon_offshore":
        url_list = [
            "CE04OSPS/SF01B/2A-CTDPFA107/streamed/ctdpf_sbe43_sample?",
            "CE04OSPD/DP01B/01-CTDPFL105/recovered_inst/dpc_ctd_instrument_recovered?",
            "CE04OSPD/DP01B/01-CTDPFL105/recovered_wfp/dpc_ctd_instrument_recovered?",
        ]
        if not only_profilers:
            url_list.extend(
                [
                    "CE04OSPS/PC01B/4A-CTDPFA109/streamed/ctdpf_optode_sample?",
                    "CE04OSSM/RID27/03-CTDBPC000/telemetered/ctdbp_cdef_dcl_instrument?",
                    "CE04OSBP/LJ01C/06-CTDBPO108/streamed/ctdbp_no_sample?",
                ]
            )

    elif location == "oregon_slope":
        url_list = [
            "RS01SBPD/DP01A/01-CTDPFL104/recovered_inst/dpc_ctd_instrument_recovered?",
            "RS01SBPD/DP01A/01-CTDPFL104/recovered_wfp/dpc_ctd_instrument_recovered?",
            "RS01SBPS/SF01A/2A-CTDPFA102/streamed/ctdpf_sbe43_sample?",
        ]
        if not only_profilers:
            url_list.extend(
                [
                    "RS01SBPS/PC01A/4A-CTDPFA103/streamed/ctdpf_optode_sample?",
                    "RS01SLBS/LJ01A/12-CTDPFB101/streamed/ctdpf_optode_sample?",
                ]
            )

    elif location == "oregon_inshore":
        url_list = [
            "CE01ISSP/SP001/09-CTDPFJ000/recovered_cspp/ctdpf_j_cspp_instrument_recovered?",
            "CE01ISSP/SP001/09-CTDPFJ000/telemetered/ctdpf_j_cspp_instrument?",
        ]
        if not only_profilers:
            url_list.extend(
                [
                    "CE01ISSM/SBD17/06-CTDBPC000/telemetered/ctdbp_cdef_dcl_instrument?",
                    "CE01ISSM/SBD17/06-CTDBPC000/recovered_inst/"
                    + "ctdbp_cdef_instrument_recovered?",
                    "CE01ISSM/RID16/03-CTDBPC000/recovered_inst/"
                    + "ctdbp_cdef_instrument_recovered?",
                    "CE01ISSM/RID16/03-CTDBPC000/telemetered/ctdbp_cdef_dcl_instrument?",
                    "CE01ISSM/MFD37/03-CTDBPC000/recovered_inst/"
                    + "ctdbp_cdef_instrument_recovered?",
                    "CE01ISSM/MFD37/03-CTDBPC000/telemetered/ctdbp_cdef_dcl_instrument?",
                ]
            )

    elif location == "washington_inshore":
        url_list = [
            "CE06ISSP/SP001/09-CTDPFJ000/telemetered/ctdpf_j_cspp_instrument?",
            "CE06ISSP/SP001/09-CTDPFJ000/recovered_cspp/ctdpf_j_cspp_instrument_recovered?",
        ]
        if not only_profilers:
            url_list.extend(
                [
                    "CE06ISSM/SBD17/06-CTDBPC000/recovered_host/"
                    + "ctdbp_cdef_dcl_instrument_recovered?",
                    "CE06ISSM/SBD17/06-CTDBPC000/recovered_inst/"
                    + "ctdbp_cdef_instrument_recovered?",
                    "CE06ISSM/SBD17/06-CTDBPC000/telemetered/ctdbp_cdef_dcl_instrument?",
                    "CE06ISSM/RID16/03-CTDBPC000/recovered_inst/"
                    + "ctdbp_cdef_instrument_recovered?",
                    "CE06ISSM/RID16/03-CTDBPC000/telemetered/ctdbp_cdef_dcl_instrument?",
                    "CE06ISSM/MFD37/03-CTDBPC000/telemetered/ctdbp_cdef_dcl_instrument?",
                    "CE06ISSM/MFD37/03-CTDBPC000/recovered_inst/"
                    + "ctdbp_cdef_instrument_recovered?",
                ]
            )

    elif location == "washington_shelf":
        url_list = ["CE07SHSP/SP001/08-CTDPFJ000/recovered_cspp/ctdpf_j_cspp_instrument_recovered?"]
        if not only_profilers:
            url_list.extend(
                [
                    "CE07SHSM/RID27/03-CTDBPC000/telemetered/ctdbp_cdef_dcl_instrument?",
                    "CE07SHSM/RID27/03-CTDBPC000/recovered_inst/"
                    + "ctdbp_cdef_instrument_recovered?",
                    "CE07SHSM/MFD37/03-CTDBPC000/telemetered/ctdbp_cdef_dcl_instrument?",
                    "CE07SHSM/MFD37/03-CTDBPC000/recovered_inst/"
                    + "ctdbp_cdef_instrument_recovered?",
                ]
            )

    elif location == "washington_offshore":
        url_list = [
            "CE09OSPM/WFP01/03-CTDPFK000/telemetered/ctdpf_ckl_wfp_instrument?",
            "CE09OSPM/WFP01/03-CTDPFK000/recovered_wfp/ctdpf_ckl_wfp_instrument_recovered?",
        ]
        if not only_profilers:
            url_list.extend(
                [
                    "CE09OSSM/RID27/03-CTDBPC000/telemetered/ctdbp_cdef_dcl_instrument?",
                    "CE09OSSM/RID27/03-CTDBPC000/recovered_inst/"
                    + "ctdbp_cdef_instrument_recovered?",
                    "CE09OSSM/MFD37/03-CTDBPE000/telemetered/ctdbp_cdef_dcl_instrument?",
                    "CE09OSSM/MFD37/03-CTDBPE000/recovered_inst/"
                    + "ctdbp_cdef_instrument_recovered?",
                ]
            )

    elif location == "axial_base":
        url_list = []
        if "deep" in sensor_type:
            url_list += [
                "RS03AXPD/DP03A/01-CTDPFL304/recovered_inst/dpc_ctd_instrument_recovered?",
                "RS03AXPD/DP03A/01-CTDPFL304/recovered_wfp/dpc_ctd_instrument_recovered?",
            ]
        if "shallow" in sensor_type:
            url_list += ["RS03AXPS/SF03A/2A-CTDPFA302/streamed/ctdpf_sbe43_sample?"]

        if "fixed" in sensor_type:
            url_list += [
                "RS03AXPS/PC03A/4A-CTDPFA303/streamed/ctdpf_optode_sample?",
                "RS03AXBS/LJ03A/12-CTDPFB301/streamed/ctdpf_optode_sample?",
            ]

    else:
        raise Exception("Do not know given location.")

    # remove URLs if delivery method is specified
    url_list_method = []
    if (
        delivery_method == "telemetered"
        or delivery_method == "streamed"
        or delivery_method == "recovered"
    ):
        for url in url_list:
            if delivery_method in url:
                url_list_method.append(url)
    elif delivery_method == "auto":
        url_list_method = url_list
    else:
        raise Exception(
            "deliveriy method need to be either 'auto', "
            + "'telemetered', 'streamed', or 'recovered', but not "
            + str(delivery_method)
        )

    beginDT = start_datetime.strftime("%Y-%m-%dT%H:%M:%S.%f")[:-3] + "Z"
    endDT = end_datetime.strftime("%Y-%m-%dT%H:%M:%S.%f")[:-3] + "Z"

    dataraw = []
    processed_ctds = []

    for url in url_list_method:
        ctd_id = __get_instrument_id(url)
        if ctd_id in processed_ctds:
            continue

        data_request_url = (
            DATA_API_BASE_URL
            + url
            + "beginDT="
            + beginDT
            + "&endDT="
            + endDT
            + "&limit="
            + str(limit)
        )

        r = requests.get(data_request_url, auth=(USERNAME, TOKEN))
        dataraw2 = r.json()
        if "message" not in dataraw2:
            dataraw.extend(dataraw2)
            processed_ctds.append(ctd_id)

    ctd_data = CtdData(raw_data=dataraw)
    return ctd_data


def __get_instrument_id(url_str):
    ctd_id_arr = url_str.split("/")[:3]
    ctd_id = ctd_id_arr[0] + "/" + ctd_id_arr[1] + "/" + ctd_id_arr[2]

    return ctd_id


def get_ctd_data_daily(
    datetime_day,
    location,
    limit=10000,
    only_profilers=False,
    delivery_method="auto",
    sensor_type=["deep", "shallow", "fixed"],
):
    """
    Requests CTD data for specified day and location. The day is split
    into 24 1-hour periods and for each 1-hour period
    :func:`ooipy.ctd_request.get_ctd_data is called. The data for all
    1-hour periods are then concatednated in stored in a
    :class:`ooipy.ctd.basic.CtdProfile` object.

    Parameters
    ----------
    datetime_day : datetime.datetime
        Day for which CTD data are requested
    location : str
        See :func:`ooipy.ctd_request.get_ctd_data
    limit : int
        See :func:`ooipy.ctd_request.get_ctd_data
    only_profilers : bool
        See :func:`ooipy.ctd_request.get_ctd_data
    delivery_method : str
        See :func:`ooipy.ctd_request.get_ctd_data
    sensor_type : list
        See :func:`ooipy.ctd_request.get_ctd_data

    Returns
    -------
    :class:`ooipy.ctd.basic.CtdProfile` object, where the data array is
    stored in the raw_data attribute. Each data sample consists of a
    dictionary of parameters measured by the CTD.
    """
    # get CTD data for one hour
    year = datetime_day.year
    month = datetime_day.month
    day = datetime_day.day

    start_end_list = []

    for hour in range(24):
        start = datetime.datetime(year, month, day, hour, 0, 0)
        end = datetime.datetime(year, month, day, hour, 59, 59, 999)
        start_end_list.append((start, end))

    raw_data_arr = __map_concurrency(
        __get_ctd_data_concurrent,
        start_end_list,
        {
            "location": location,
            "limit": limit,
            "only_profilers": only_profilers,
            "delivery_method": delivery_method,
            "sensor_type": sensor_type,
        },
    )

    raw_data_falttened = []
    for item in raw_data_arr:
        if item is None:
            continue
        else:
            raw_data_falttened.extend(item.raw_data)

    return CtdData(raw_data=raw_data_falttened)


def __map_concurrency(func, iterator, args=(), max_workers=-1):
    """
    Helper function to support multiprocessing for
    :func:`ooipy.ctd_request.get_ctd_data_daily
    """
    # automatically set max_workers to 2x(available cores)
    if max_workers == -1:
        max_workers = 2 * mp.cpu_count()

    results = []
    with concurrent.futures.ThreadPoolExecutor(max_workers=max_workers) as executor:
        # Start the load operations and mark each future with its URL
        future_to_url = {executor.submit(func, i, **args): i for i in iterator}
        for future in concurrent.futures.as_completed(future_to_url):
            data = future.result()
            results.append(data)
    return results


def __get_ctd_data_concurrent(
    start_end_tuple, location, limit, only_profilers, delivery_method, sensor_type
):
    """
    Helper function to support multiprocessing for
    :func:`ooipy.ctd_request.get_ctd_data_daily
    """
    start = start_end_tuple[0]
    end = start_end_tuple[1]

    rawdata = get_ctd_data(
        start,
        end,
        location=location,
        limit=limit,
        only_profilers=only_profilers,
        delivery_method=delivery_method,
        sensor_type=sensor_type,
    )
    return rawdata<|MERGE_RESOLUTION|>--- conflicted
+++ resolved
@@ -56,22 +56,13 @@
         please refer to http://oceanobservatories.org/glossary/. Options
         are:
         * 'auto' (default): automatically uses method that has data
-<<<<<<< HEAD
             available
-=======
-            avaiilable
->>>>>>> 172c6762
         * 'streamed': only considers data that are streamed to shore
             via cable
         * 'telemetered': only considers data that are streamed to shore
             via satellite
-<<<<<<< HEAD
-        * 'recovered': only consideres data that were reteived when the
-            instrument was retrieved
-=======
         * 'recovered': only considers data that were reteived when the
             instrument was retreived
->>>>>>> 172c6762
     sensor_type : ls
         list of sensor types that CTD data is downloaded. Should be list of strings
         where valid entries include:
